"use client";
import { useLiveCaseEvents } from "@/lib/ws";
import {
  useFinanceQueue,
  useFinanceDisburseSimple,
  useUploadContractAttachment,
  useCancelContract,
  useDeleteContract,
  useFinanceCaseDetails,
  useDownloadExpenseAttachment,
  useDeleteExpenseAttachment,
  useDownloadIncomeAttachment,
  useDeleteIncomeAttachment,
  useIncomeAttachments,
  useExpenseAttachments,
  useUploadIncomeAttachment,
  useUploadExpenseAttachment,
  useUsers,
  useReopenCase
} from "@/lib/hooks";
import {
  ExpenseModal,
  IncomeModal,
  AttachmentsModal,
  FinanceCard,
  Button,
  Tabs,
  TabsList,
  TabsTrigger,
  TabsContent,
  Card,
  QuickFilters,
  Pagination,
  KPICard,
  MiniAreaChart,
  DateRangeFilter
} from "@lifecalling/ui";
import React, { useState, useMemo } from "react";
import { toast } from "sonner";
import { api } from "@/lib/api";
import { useQuery, useMutation, useQueryClient } from "@tanstack/react-query";
import {
  Download,
  Plus,
  TrendingUp,
  Wallet,
  Trash2,
  Edit,
  TrendingDown,
  Receipt,
  Briefcase,
  Target,
  RefreshCw,
  FileText,
  Calendar,
  User,
  X,
  Search
} from "lucide-react";
import { useRouter } from "next/navigation";
import {
  startOfMonthBrasilia,
  endOfMonthBrasilia
} from "@/lib/timezone";

export default function Page() {
  useLiveCaseEvents();
  const queryClient = useQueryClient();
  const router = useRouter();

  // Função para atualizar tabela de receitas e despesas
  const handleRefreshTransactions = () => {
    queryClient.invalidateQueries({ queryKey: ["transactions"] });
    queryClient.invalidateQueries({ queryKey: ["financeMetrics"] });
    toast.success("Tabela atualizada com sucesso!");
  };

  // Função para atualizar lista de casos para liberação
  const handleRefreshCases = () => {
    queryClient.invalidateQueries({ queryKey: ["financeQueue"] });
    queryClient.invalidateQueries({ queryKey: ["financeContracts"] });
    toast.success("Lista de atendimentos atualizada!");
  };

  const { data: items = [], isLoading: loadingQueue } = useFinanceQueue();
  const { data: users = [] } = useUsers();
  const disb = useFinanceDisburseSimple();
  const cancelContract = useCancelContract();
  const deleteContract = useDeleteContract();
  const uploadAttachment = useUploadContractAttachment();
  const reopenCase = useReopenCase();

  const [uploadingContractId, setUploadingContractId] = useState<number | null>(null);

  // Hooks anexos receita/despesa
  const downloadExpenseAttachment = useDownloadExpenseAttachment();
  const deleteExpenseAttachment = useDeleteExpenseAttachment();
  const downloadIncomeAttachment = useDownloadIncomeAttachment();
  const deleteIncomeAttachment = useDeleteIncomeAttachment();
  const uploadIncomeAttachment = useUploadIncomeAttachment();
  const uploadExpenseAttachment = useUploadExpenseAttachment();

  const [showExpenseModal, setShowExpenseModal] = useState(false);
  const [showIncomeModal, setShowIncomeModal] = useState(false);
  const [selectedCaseId, setSelectedCaseId] = useState<number | null>(null);
  const [editingExpense, setEditingExpense] = useState<any>(null);
  const [editingIncome, setEditingIncome] = useState<any>(null);

  // Filtros transações
  const [transactionType, setTransactionType] = useState<string>("");
  const [transactionSearchTerm, setTransactionSearchTerm] = useState<string>("");

  // Período
  const [startDate, setStartDate] = useState<string>(() => {
    const now = new Date();
    const firstDay = new Date(now.getFullYear(), now.getMonth(), 1);
    return firstDay.toISOString().split("T")[0];
  });
  const [endDate, setEndDate] = useState<string>(() => {
    const now = new Date();
    const lastDay = new Date(now.getFullYear(), now.getMonth() + 1, 0);
    return lastDay.toISOString().split("T")[0];
  });

  // Modal FinanceCard
  const [showFinanceCardModal, setShowFinanceCardModal] = useState(false);
  const [financeCardCaseId, setFinanceCardCaseId] = useState<number | null>(null);

  // Filtros rápidos
  const [statusFilter, setStatusFilter] = useState<string[]>(["aprovado"]);
  const [searchTerm, setSearchTerm] = useState("");

  // Paginação
  const [page, setPage] = useState(1);
  const [pageSize, setPageSize] = useState(10);

  // Detalhes completos do caso (para modal “detalhes”)
  const { data: fullCaseDetails } = useFinanceCaseDetails(selectedCaseId || 0);

  // Detalhes para o modal FinanceCard
  const { data: financeCardDetails } = useFinanceCaseDetails(financeCardCaseId || 0);

  // Transações
  const { data: transactionsData, isLoading: loadingTransactions } = useQuery({
    queryKey: ["transactions", transactionType, startDate, endDate],
    queryFn: async () => {
      const params = new URLSearchParams();
      if (startDate) params.append("start_date", startDate);
      if (endDate) params.append("end_date", endDate);
      if (transactionType) params.append("transaction_type", transactionType);
      const response = await api.get(`/finance/transactions?${params.toString()}`);
      return response.data;
    }
  });

  const transactions = transactionsData?.items || [];
  const backendTotals = transactionsData?.totals || { receitas: 0, despesas: 0, saldo: 0 };

  // SEMPRE usar totais do backend - representa TODAS as transações do período
  const totals = backendTotals;

  // Filtrar transações por busca (nome ou CPF)
  const filteredTransactions = transactions.filter((transaction: any) => {
    if (!transactionSearchTerm) return true;

    const searchLower = transactionSearchTerm.toLowerCase();
    const clientName = transaction.client_name?.toLowerCase() || "";
    const clientCpf = transaction.client_cpf || "";
    const transactionName = transaction.name?.toLowerCase() || "";

    return (
      clientName.includes(searchLower) ||
      clientCpf.includes(searchLower) ||
      transactionName.includes(searchLower)
    );
  });

  const transactionsTotalPages = Math.ceil(filteredTransactions.length / pageSize);
  const paginatedTransactions = filteredTransactions.slice((page - 1) * pageSize, page * pageSize);

  // Export CSV
  const exportToCSV = () => {
    if (transactions.length === 0) {
      toast.error("Nenhuma transação para exportar");
      return;
    }
    const headers = ["Data", "Tipo", "Cliente", "CPF", "Atendente", "Categoria", "Descrição", "Valor"];
    const rows = transactions.map((t: any) => [
      new Date(t.date).toLocaleDateString("pt-BR"),
      t.type === "receita" ? "Receita" : "Despesa",
      t.client_name || "-",
      t.client_cpf ? t.client_cpf.replace(/(\d{3})(\d{3})(\d{3})(\d{2})/, "$1.$2.$3-$4") : "-",
      t.agent_name || "-",
      t.category,
      t.name || "-",
      `R$ ${t.amount.toLocaleString("pt-BR", { minimumFractionDigits: 2 })}`
    ]);
    rows.push(["", "", "", "", "", "", "Total Receitas", `R$ ${totals.receitas.toLocaleString("pt-BR", { minimumFractionDigits: 2 })}`]);
    rows.push(["", "", "", "", "", "", "Total Despesas", `R$ ${totals.despesas.toLocaleString("pt-BR", { minimumFractionDigits: 2 })}`]);
    rows.push(["", "", "", "", "", "", "Saldo", `R$ ${totals.saldo.toLocaleString("pt-BR", { minimumFractionDigits: 2 })}`]);

    const csvContent = [headers.join(","), ...rows.map((r: string[]) => r.map(c => `"${c}"`).join(","))].join("\n");
    const blob = new Blob(["\uFEFF" + csvContent], { type: "text/csv;charset=utf-8;" });
    const link = document.createElement("a");
    const url = URL.createObjectURL(blob);
    link.setAttribute("href", url);
    const dateRange = startDate && endDate ? `${startDate}_${endDate}` : "completo";
    link.setAttribute("download", `receitas-despesas-${dateRange}.csv`);
    link.style.visibility = "hidden";
    document.body.appendChild(link);
    link.click();
    document.body.removeChild(link);

    toast.success("CSV exportado com sucesso!");
  };

  // Métricas
  const { data: metricsData, isLoading: metricsLoading } = useQuery({
    queryKey: ["financeMetrics", startDate, endDate],
    queryFn: async () => {
      const params = new URLSearchParams();
      if (startDate) params.append("start_date", startDate);
      if (endDate) params.append("end_date", endDate);
      const response = await api.get(`/finance/metrics?${params.toString()}`);
      return response.data;
    }
  });
  const metrics = metricsData || {};

  const calculatePreviousPeriod = (startDateStr: string, endDateStr: string) => {
    if (!startDateStr || !endDateStr) {
      const now = new Date();
      const first = new Date(now.getFullYear(), now.getMonth(), 1);
      const last = new Date(now.getFullYear(), now.getMonth() + 1, 0);
      return { startDate: first.toISOString().split("T")[0], endDate: last.toISOString().split("T")[0] };
    }
    const start = new Date(startDateStr);
    const end = new Date(endDateStr);
    if (isNaN(start.getTime()) || isNaN(end.getTime())) {
      const now = new Date();
      const first = new Date(now.getFullYear(), now.getMonth(), 1);
      const last = new Date(now.getFullYear(), now.getMonth() + 1, 0);
      return { startDate: first.toISOString().split("T")[0], endDate: last.toISOString().split("T")[0] };
    }
    const diffDays = Math.ceil((end.getTime() - start.getTime()) / (1000 * 60 * 60 * 24));
    const prevEnd = new Date(start.getTime() - 1);
    const prevStart = new Date(prevEnd.getTime() - diffDays * 24 * 60 * 60 * 1000);
    return { startDate: prevStart.toISOString().split("T")[0], endDate: prevEnd.toISOString().split("T")[0] };
  };

  const previousPeriod = calculatePreviousPeriod(startDate, endDate);
  const { data: previousMetricsData } = useQuery({
    queryKey: ["financeMetrics", "previous", previousPeriod.startDate, previousPeriod.endDate],
    queryFn: async () => {
      const params = new URLSearchParams();
      params.append("start_date", previousPeriod.startDate);
      params.append("end_date", previousPeriod.endDate);
      const response = await api.get(`/finance/metrics?${params.toString()}`);
      return response.data;
    }
  });
  const previousMetrics = previousMetricsData || {};

  const calculateTrend = (current: number, previous: number): number => {
    if (previous === 0) return current > 0 ? 100 : 0;
    return Math.round(((current - previous) / previous) * 100 * 100) / 100;
  };

  const trends = {
    receita: calculateTrend(metrics.totalRevenue || 0, previousMetrics.totalRevenue || 0),
    consultoria: calculateTrend(metrics.totalConsultoriaLiq || 0, previousMetrics.totalConsultoriaLiq || 0),
    lucro: calculateTrend(metrics.netProfit || 0, previousMetrics.netProfit || 0),
    despesas: calculateTrend(
      (metrics.totalExpenses || 0) + (metrics.totalTax || 0) - (metrics.totalManualTaxes || 0),
      (previousMetrics.totalExpenses || 0) + (previousMetrics.totalTax || 0) - (previousMetrics.totalManualTaxes || 0)
    ),
    imposto: calculateTrend(metrics.totalTax || 0, previousMetrics.totalTax || 0), // Agora usa apenas impostos manuais
    comissoes: calculateTrend(metrics.totalCommissions || 0, previousMetrics.totalCommissions || 0)
  };

  // Buscar dados de séries temporais para mini-charts
  const { data: seriesData } = useQuery({
    queryKey: ["financeSeries", startDate, endDate],
    queryFn: async () => {
      const params = new URLSearchParams();
      if (startDate) params.append("from", startDate);
      if (endDate) params.append("to", endDate);
      params.append("granularity", "day");
      const response = await api.get(`/analytics/series?${params.toString()}`);
      return response.data;
    }
  });

  // Função para converter dados de séries em formato de mini-chart
  const convertSeriesToMiniChart = (seriesData: any[], key: string, fallbackValue: number = 0) => {
    if (!seriesData || seriesData.length === 0) {
      // Fallback: gerar dados baseados no valor atual
      return Array.from({ length: 7 }, (_, i) => ({
        day: ["Dom", "Seg", "Ter", "Qua", "Qui", "Sex", "Sab"][i],
        value: Math.max(0, fallbackValue * (0.8 + Math.random() * 0.4))
      }));
    }

    // Pegar os últimos 7 dias de dados
    const last7Days = seriesData.slice(-7);
    const dayNames = ["Dom", "Seg", "Ter", "Qua", "Qui", "Sex", "Sab"];
    
    return last7Days.map((item, index) => ({
      day: dayNames[index % 7],
      value: Math.max(0, parseFloat(item[key] || 0))
    }));
  };

  // Gerar dados de tendência reais para mini-charts
  const getTrendChartData = useMemo(() => {
    const series = seriesData?.series || [];

    return {
      receita: convertSeriesToMiniChart(series, 'finance_receita', metrics.totalRevenue || 0),
      despesas: convertSeriesToMiniChart(series, 'finance_despesas', metrics.totalExpenses || 0),
      lucro: convertSeriesToMiniChart(series, 'finance_resultado', metrics.netProfit || 0),
      consultoria: convertSeriesToMiniChart(series, 'finance_receita', metrics.totalConsultoriaLiq || 0),
      imposto: convertSeriesToMiniChart(series, 'finance_impostos', metrics.totalTax || 0),
      comissoes: convertSeriesToMiniChart(series, 'finance_comissoes', metrics.totalCommissions || 0)
    };
  }, [seriesData, metrics]);

  // Contrato (quando vem de transação)
  const { data: contractDetails, isLoading: loadingContractDetails } = useQuery({
    queryKey: ["contract", selectedCaseId],
    queryFn: async () => {
      if (selectedCaseId) {
        const response = await api.get(`/finance/case/${selectedCaseId}`);
        return response.data;
      }
      if (selectedCaseId) {
        const response = await api.get(`/finance/case/${selectedCaseId}`);
        return response.data;
      }
      return null;
    },
    enabled: !!selectedCaseId
  });

  // Mutations despesas/receitas (salvar/excluir) — mantidos iguais aos seus
  const saveExpenseMutation = useMutation({
    mutationFn: async ({ data, files }: { data: any; files?: File[] }) => {
      let expense;
      if (editingExpense) {
        const response = await api.put(`/finance/expenses/${editingExpense.id}`, data);
        expense = response.data;
      } else {
        const response = await api.post("/finance/expenses", data);
        expense = response.data;
      }
      if (files && files.length > 0 && expense.id) {
        try {
          if (files.length === 1) {
            const formData = new FormData();
            formData.append("file", files[0]);
            await api.post(`/finance/expenses/${expense.id}/attachment`, formData, {
              headers: { "Content-Type": "multipart/form-data" }
            });
          } else {
            const formData = new FormData();
            files.forEach(file => formData.append("files", file));
            await api.post(`/finance/expenses/${expense.id}/attachments`, formData, {
              headers: { "Content-Type": "multipart/form-data" }
            });
          }
        } catch (uploadError: any) {
          console.error("Erro upload anexo:", uploadError);
          toast.warning("Despesa salva, mas o anexo falhou. Envie novamente.");
        }
      }
      return expense;
    },
    onSuccess: () => {
      queryClient.invalidateQueries({ queryKey: ["transactions"] });
      queryClient.invalidateQueries({ queryKey: ["financeMetrics"] });
      toast.success(editingExpense ? "Despesa atualizada!" : "Despesa adicionada!");
      setShowExpenseModal(false);
      setEditingExpense(null);
    },
    onError: (error: any) => {
      const msg =
        typeof error.response?.data?.detail === "string"
          ? error.response.data.detail
          : "Erro ao salvar despesa";
      toast.error(msg);
    }
  });

  const deleteExpenseMutation = useMutation({
    mutationFn: async (id: number) => api.delete(`/finance/expenses/${id}`),
    onSuccess: () => {
      queryClient.invalidateQueries({ queryKey: ["transactions"] });
      queryClient.invalidateQueries({ queryKey: ["financeMetrics"] });
      toast.success("Despesa excluída!");
    },
    onError: (error: any) => {
      const msg =
        typeof error.response?.data?.detail === "string"
          ? error.response.data.detail
          : "Erro ao excluir despesa";
      toast.error(msg);
    }
  });

  const saveIncomeMutation = useMutation({
    mutationFn: async ({ data, files }: { data: any; files?: File[] }) => {
      let income;
      if (editingIncome) {
        const response = await api.put(`/finance/incomes/${editingIncome.id}`, data);
        income = response.data;
      } else {
        const response = await api.post("/finance/incomes", data);
        income = response.data;
      }
      if (files && files.length > 0 && income.id) {
        try {
          if (files.length === 1) {
            const formData = new FormData();
            formData.append("file", files[0]);
            await api.post(`/finance/incomes/${income.id}/attachment`, formData, {
              headers: { "Content-Type": "multipart/form-data" }
            });
          } else {
            const formData = new FormData();
            files.forEach(file => formData.append("files", file));
            await api.post(`/finance/incomes/${income.id}/attachments`, formData, {
              headers: { "Content-Type": "multipart/form-data" }
            });
          }
        } catch (uploadError: any) {
          console.error("Erro upload anexo:", uploadError);
          toast.warning("Receita salva, mas o anexo falhou. Envie novamente.");
        }
      }
      return income;
    },
    onSuccess: () => {
      queryClient.invalidateQueries({ queryKey: ["transactions"] });
      queryClient.invalidateQueries({ queryKey: ["financeMetrics"] });
      toast.success(editingIncome ? "Receita atualizada!" : "Receita adicionada!");
      setShowIncomeModal(false);
      setEditingIncome(null);
    },
    onError: (error: any) => {
      const msg =
        typeof error.response?.data?.detail === "string"
          ? error.response.data.detail
          : "Erro ao salvar receita";
      toast.error(msg);
    }
  });

  const deleteIncomeMutation = useMutation({
    mutationFn: async (id: number) => api.delete(`/finance/incomes/${id}`),
    onSuccess: () => {
      queryClient.invalidateQueries({ queryKey: ["transactions"] });
      queryClient.invalidateQueries({ queryKey: ["financeMetrics"] });
      toast.success("Receita excluída!");
    },
    onError: (error: any) => {
      const msg =
        typeof error.response?.data?.detail === "string"
          ? error.response.data.detail
          : "Erro ao excluir receita";
      toast.error(msg);
    }
  });

  // Ações casos/contratos
  const handleDisburse = async (
    id: number,
    percentualAtendente?: number,
    consultoriaBruta?: number,
    atendenteUserId?: number,
    impostoPercentual?: number,
    temCorretor?: boolean,
    corretorNome?: string,
    corretorComissaoValor?: number
  ) => {
    try {
      await disb.mutateAsync({
        case_id: id,
        consultoria_bruta: consultoriaBruta || 0,
        imposto_percentual: impostoPercentual || 14.0,
        tem_corretor: temCorretor || false,
        corretor_nome: corretorNome || null,
        corretor_comissao_valor: corretorComissaoValor || null,
        percentual_atendente: percentualAtendente,
        atendente_user_id: atendenteUserId
      });
      toast.success("Liberação efetivada com sucesso!");
    } catch (error) {
      console.error("Erro efetivar:", error);
      toast.error("Erro ao efetivar liberação. Tente novamente.");
    }
  };

  // Função para download de anexos do caso
  const handleDownloadCaseAttachment = (attachmentId: number, filename?: string) => {
    if (!financeCardCaseId) return;
<<<<<<< HEAD
    
=======

>>>>>>> d0a9b42d
    const baseUrl = process.env.NEXT_PUBLIC_API_BASE_URL || '/api';
    const downloadUrl = `${baseUrl}/cases/${financeCardCaseId}/attachments/${attachmentId}/download`;
    
    // Criar link temporário para download
    const link = document.createElement('a');
    link.href = downloadUrl;
    link.download = filename || 'anexo';
    link.target = '_blank';
    document.body.appendChild(link);
    link.click();
    document.body.removeChild(link);
  };

  const handleCancel = async (contractId: number) => {
    try {
      await cancelContract.mutateAsync(contractId);
      toast.success("Operação cancelada com sucesso!");
    } catch (error) {
      console.error("Erro cancelar:", error);
      toast.error("Erro ao cancelar operação. Tente novamente.");
    }
  };

  const handleDelete = async (contractId: number) => {
    try {
      await deleteContract.mutateAsync(contractId);
      toast.success("Operação deletada com sucesso!");
    } catch (error) {
      console.error("Erro deletar:", error);
      toast.error("Erro ao deletar operação. Tente novamente.");
    }
  };

  const handleReopen = async (caseId: number) => {
    try {
      await reopenCase.mutateAsync(caseId);
    } catch (error) {
      console.error("Erro reabrir:", error);
      // Erro já exibido pelo hook
    }
  };

  // Mutation para devolver caso ao calculista
  const returnToCalculistaMutation = useMutation({
    mutationFn: async (caseId: number) => {
      const response = await api.post(`/cases/${caseId}/return-to-calculista`);
      return response.data;
    },
    onSuccess: () => {
      queryClient.invalidateQueries({ queryKey: ["financeContracts"] });
      toast.success("Caso devolvido ao calculista para recálculo");
    },
    onError: (error: any) => {
      console.error("Erro ao devolver caso:", error);
      toast.error("Erro ao devolver caso ao calculista");
    }
  });

  const handleReturnToCalculista = async (caseId: number) => {
    if (confirm("Tem certeza que deseja devolver este caso ao calculista para recálculo?")) {
      await returnToCalculistaMutation.mutateAsync(caseId);
    }
  };

  // Mutation para cancelar caso
  const cancelCaseMutation = useMutation({
    mutationFn: async (caseId: number) => {
      const response = await api.post(`/cases/${caseId}/cancel`);
      return response.data;
    },
    onSuccess: () => {
      queryClient.invalidateQueries({ queryKey: ["financeContracts"] });
      toast.success("Caso cancelado com sucesso");
    },
    onError: (error: any) => {
      console.error("Erro ao cancelar caso:", error);
      const errorMessage = error?.response?.data?.detail || "Erro ao cancelar caso";
      toast.error(errorMessage);
    }
  });

  const handleCancelCase = async (caseId: number) => {
    await cancelCaseMutation.mutateAsync(caseId);
  };

  const handleDeleteCase = async (caseId: number) => {
    try {
      await api.post("/cases/bulk-delete", { ids: [caseId] });
      toast.success("Caso deletado com sucesso!");
      queryClient.invalidateQueries({ queryKey: ["financeQueue"] });
    } catch (error) {
      console.error("Erro deletar caso:", error);
      toast.error("Erro ao deletar caso. Tente novamente.");
    }
  };

  const createUploadHandler =
    (contractId: number | null, caseId: number) => async (file: File) => {
      setUploadingContractId(contractId);
      try {
        if (contractId) {
          await uploadAttachment.mutateAsync({ contractId, file });
        } else {
          const formData = new FormData();
          formData.append("file", file);
          await api.post(`/cases/${caseId}/attachments`, formData, {
            headers: { "Content-Type": "multipart/form-data" }
          });
          queryClient.invalidateQueries({ queryKey: ["financeQueue"] });
        }
        toast.success("Comprovante anexado com sucesso!");
      } catch (error) {
        console.error("Erro anexar:", error);
        toast.error("Erro ao anexar comprovante. Tente novamente.");
      } finally {
        setUploadingContractId(null);
      }
    };

  const handleLoadFullDetails = (caseId: number) => setSelectedCaseId(caseId);
  const handleOpenFinanceCard = (caseId: number) => {
    setFinanceCardCaseId(caseId);
    setShowFinanceCardModal(true);
  };

  const handleEditTransaction = (transaction: any) => {
    const realId = parseInt(transaction.id.split("-")[1]);
    if (transaction.type === "receita") {
      api.get(`/finance/incomes/${realId}`).then(res => {
        setEditingIncome(res.data);
        setShowIncomeModal(true);
      });
    } else {
      api.get(`/finance/expenses/${realId}`).then(res => {
        setEditingExpense(res.data);
        setShowExpenseModal(true);
      });
    }
  };

  const handleDeleteTransaction = async (transaction: any) => {
    const realId = parseInt(transaction.id.split("-")[1]);
    const confirmMessage =
      transaction.type === "receita"
        ? "Deseja realmente excluir esta receita?"
        : "Deseja realmente excluir esta despesa?";
    if (confirm(confirmMessage)) {
      if (transaction.type === "receita") await deleteIncomeMutation.mutateAsync(realId);
      else await deleteExpenseMutation.mutateAsync(realId);
    }
  };

  const [showAttachmentsModal, setShowAttachmentsModal] = useState(false);
  const [selectedTransaction, setSelectedTransaction] = useState<any>(null);

  const AttachmentsModalWrapper = ({ transaction, isOpen, onClose }: any) => {
    const incomeAttachments = useIncomeAttachments(transaction.type === "receita" ? transaction.id : 0);
    const expenseAttachments = useExpenseAttachments(transaction.type === "despesa" ? transaction.id : 0);

    const attachments = transaction.type === "receita" ? incomeAttachments.data || [] : expenseAttachments.data || [];

    const handleDownload = (attachmentId: string) => {
      if (transaction.type === "receita") {
        downloadIncomeAttachment.mutate(transaction.id, {
          onSuccess: response => {
            const url = window.URL.createObjectURL(new Blob([response.data]));
            const link = document.createElement("a");
            link.href = url;
            // Extrair nome do arquivo do header e remover aspas
            const contentDisposition = response.headers["content-disposition"];
            const filenameMatch = contentDisposition?.match(/filename="?([^"]+)"?/);
            link.download = filenameMatch?.[1] || "anexo.pdf";
            link.click();
            window.URL.revokeObjectURL(url);
          }
        });
      } else {
        downloadExpenseAttachment.mutate(transaction.id, {
          onSuccess: response => {
            const url = window.URL.createObjectURL(new Blob([response.data]));
            const link = document.createElement("a");
            link.href = url;
            // Extrair nome do arquivo do header e remover aspas
            const contentDisposition = response.headers["content-disposition"];
            const filenameMatch = contentDisposition?.match(/filename="?([^"]+)"?/);
            link.download = filenameMatch?.[1] || "anexo.pdf";
            link.click();
            window.URL.revokeObjectURL(url);
          }
        });
      }
    };

    const handleDelete = (attachmentId: string) => {
      if (transaction.type === "receita") {
        deleteIncomeAttachment.mutate(transaction.id, {
          onSuccess: () => {
            toast.success("Anexo removido!");
            incomeAttachments.refetch();
          }
        });
      } else {
        deleteExpenseAttachment.mutate(transaction.id, {
          onSuccess: () => {
            toast.success("Anexo removido!");
            expenseAttachments.refetch();
          }
        });
      }
    };

    const handleUpload = (files: File[]) => {
      files.forEach(file => {
        if (transaction.type === "receita") {
          uploadIncomeAttachment.mutate({ incomeId: transaction.id, file }, {
            onSuccess: () => {
              toast.success("Anexo adicionado!");
              incomeAttachments.refetch();
            }
          });
        } else {
          uploadExpenseAttachment.mutate({ expenseId: transaction.id, file }, {
            onSuccess: () => {
              toast.success("Anexo adicionado!");
              expenseAttachments.refetch();
            }
          });
        }
      });
    };

    return (
      <AttachmentsModal
        isOpen={isOpen}
        onClose={onClose}
        transaction={transaction}
        attachments={attachments}
        onDownloadAttachment={handleDownload}
        onDeleteAttachment={handleDelete}
        onUploadAttachment={handleUpload}
        loading={uploadIncomeAttachment.isPending || uploadExpenseAttachment.isPending}
      />
    );
  };

  const extractContractIdFromName = (name: string): number | null => {
    const match = name?.match(/Contrato #(\d+)/);
    return match ? parseInt(match[1]) : null;
  };

  const handleViewContractDetails = (transaction: any) => {
    const contractId = extractContractIdFromName(transaction.name);
    if (contractId) {
      setSelectedCaseId(contractId);
      // abre modal de detalhes “contrato”
    }
  };

  // Contadores/filters
  const statusCounts = {
    aprovado: items.filter((i: any) => i.status === "financeiro_pendente").length,
    liberado: items.filter((i: any) => i.status === "contrato_efetivado" || (!!i.contract && i.status !== "contrato_cancelado" && i.status !== "caso_cancelado")).length,
    cancelado: items.filter((i: any) => i.status === "contrato_cancelado" || i.status === "caso_cancelado").length,
    todos: items.length
  };

  const availableFilters = [
    { id: "aprovado", label: "Aguardando Financeiro", value: "aprovado", color: "success" as const, count: statusCounts.aprovado },
    { id: "liberado", label: "Contrato Efetivado", value: "liberado", color: "primary" as const, count: statusCounts.liberado },
    { id: "cancelado", label: "Cancelados", value: "cancelado", color: "danger" as const, count: statusCounts.cancelado }
  ];

  const handleFilterToggle = (filterId: string) => {
    setStatusFilter(prev => (prev.includes(filterId) ? [] : [filterId]));
    setPage(1);
  };

  const handleClearFilters = () => {
    setStatusFilter([]);
    setSearchTerm("");
    setPage(1);
  };

  // Filtro mês (mantido utilitário)
  const handleMonthFilter = (monthValue: string) => {
    const [year, month] = monthValue.split("-");
    const targetDate = new Date(parseInt(year), parseInt(month) - 1, 1);
    const monthStart = startOfMonthBrasilia(targetDate);
    const monthEnd = endOfMonthBrasilia(targetDate);
    // aqui você pode usar monthStart/monthEnd se desejar aplicar
    setPage(1);
  };

  // Filtragem lista principal
  const filteredItems = items.filter((item: any) => {
    if (searchTerm) {
      const clientName = item.client?.name?.toLowerCase() || "";
      const clientCpf = item.client?.cpf || "";
      const s = searchTerm.toLowerCase();
      if (!clientName.includes(s) && !clientCpf.includes(s)) return false;
    }
    if (statusFilter.length > 0) {
      const active = statusFilter[0];
      switch (active) {
        case "aprovado":
          if (item.status !== "financeiro_pendente") return false;
          break;
        case "liberado":
          if (!(item.status === "contrato_efetivado" || (!!item.contract && item.status !== "contrato_cancelado" && item.status !== "caso_cancelado"))) return false;
          break;
        case "cancelado":
          if (item.status !== "contrato_cancelado" && item.status !== "caso_cancelado") return false;
          break;
        default:
          break;
      }
    }
    return true;
  });

  // Paginação itens
  const totalItems = filteredItems.length;
  const itemsTotalPages = Math.ceil(totalItems / pageSize);
  const startIndex = (page - 1) * pageSize;
  const endIndex = startIndex + pageSize;
  const paginatedItems = filteredItems.slice(startIndex, endIndex);

  return (
    <div className="p-6 space-y-6">
      {/* Header */}
      <div className="flex items-center justify-between">
        <div>
          <h1 className="text-3xl font-bold">Gestão Financeira</h1>
          <p className="text-muted-foreground mt-1">Visão geral das operações financeiras</p>
        </div>
      </div>

      {/* Filtro período */}
      <div className="flex flex-col gap-4">
        <div className="flex items-center justify-between">
          <h3 className="text-lg font-semibold">Filtros por Período</h3>
        </div>

        <DateRangeFilter
          startDate={startDate}
          endDate={endDate}
          onDateRangeChange={(start, end) => {
            if (start && end) {
              const s = new Date(start);
              const e = new Date(end);
              if (!isNaN(s.getTime()) && !isNaN(e.getTime())) {
                setStartDate(start);
                setEndDate(end);
              }
            }
          }}
          onClear={() => {
            const now = new Date();
            const firstDay = new Date(now.getFullYear(), now.getMonth(), 1);
            const lastDay = new Date(now.getFullYear(), now.getMonth() + 1, 0);
            setStartDate(firstDay.toISOString().split("T")[0]);
            setEndDate(lastDay.toISOString().split("T")[0]);
          }}
          label="Filtrar período:"
          className="mb-4"
        />
      </div>

      {/* KPIs */}
      <div className="grid grid-cols-1 md:grid-cols-2 lg:grid-cols-5 gap-4">
        <KPICard
          title="Receita Total"
          subtitle="Todas Receitas"
          value={`R$ ${(metrics.totalRevenue || 0).toLocaleString("pt-BR", { minimumFractionDigits: 2 })}`}
          isLoading={metricsLoading}
          gradientVariant="emerald"
          trend={trends.receita}
          miniChart={<MiniAreaChart data={getTrendChartData.receita} dataKey="value" xKey="day" stroke="#10b981" height={60} valueType="currency" />}
        />
        <KPICard
          title="Consultoria Líquida Total"
          subtitle="86% da Receita Total"
          value={`R$ ${(metrics.totalConsultoriaLiq || 0).toLocaleString("pt-BR", { minimumFractionDigits: 2 })}`}
          isLoading={metricsLoading}
          gradientVariant="cyan"
          trend={trends.consultoria}
          miniChart={<MiniAreaChart data={getTrendChartData.consultoria} dataKey="value" xKey="day" stroke="#06b6d4" height={60} valueType="currency" />}
        />
        <KPICard
          title="Lucro Líquido"
          subtitle="Consultoria Líquida - Despesas"
          value={`R$ ${(metrics.netProfit || 0).toLocaleString("pt-BR", { minimumFractionDigits: 2 })}`}
          isLoading={metricsLoading}
          gradientVariant="violet"
          trend={trends.lucro}
          miniChart={<MiniAreaChart data={getTrendChartData.lucro} dataKey="value" xKey="day" stroke="#8b5cf6" height={60} valueType="currency" />}
        />
        <KPICard
          title="Despesas"
          subtitle="Despesas (sem impostos)"
          value={`R$ ${(metrics.totalExpenses || 0).toLocaleString("pt-BR", { minimumFractionDigits: 2 })}`}
          isLoading={metricsLoading}
          gradientVariant="rose"
          trend={trends.despesas}
          miniChart={<MiniAreaChart data={getTrendChartData.despesas} dataKey="value" xKey="day" stroke="#f43f5e" height={60} valueType="currency" />}
        />
        <KPICard
          title="Impostos"
          subtitle="14% da Receita Total"
          value={`R$ ${(metrics.totalTax || 0).toLocaleString("pt-BR", { minimumFractionDigits: 2 })}`}
          isLoading={metricsLoading}
          gradientVariant="amber"
          trend={trends.imposto}
          miniChart={<MiniAreaChart data={getTrendChartData.imposto} dataKey="value" xKey="day" stroke="#f59e0b" height={60} valueType="currency" />}
        />
      </div>


      {/* Filtros rápidos (casos) */}
      <QuickFilters
        searchTerm={searchTerm}
        onSearchChange={v => {
          setSearchTerm(v);
          setPage(1);
        }}
        activeFilters={statusFilter}
        onFilterToggle={handleFilterToggle}
        availableFilters={[
          { id: "aprovado", label: "Aguardando Financeiro", value: "aprovado", color: "success", count: statusCounts.aprovado },
          { id: "liberado", label: "Contrato Efetivado", value: "liberado", color: "primary", count: statusCounts.liberado },
          { id: "cancelado", label: "Cancelados", value: "cancelado", color: "danger", count: statusCounts.cancelado }
        ]}
        onClearAll={handleClearFilters}
        placeholder="Buscar por nome ou CPF..."
      />

      {/* Lista de Casos Financeiros */}
      <div className="space-y-4">
        <div className="flex items-center justify-between">
          <h2 className="text-2xl font-semibold">Atendimentos para Liberação</h2>
          <Button
            size="sm"
            variant="outline"
            onClick={handleRefreshCases}
            className="flex items-center gap-2"
          >
            <RefreshCw className="h-4 w-4" />
            Atualizar Lista
          </Button>
        </div>

        {loadingQueue ? (
          <div className="text-center py-12">
            <p className="text-muted-foreground">Carregando atendimentos...</p>
          </div>
        ) : totalItems > 0 ? (
          <>
            <div className="grid gap-4 grid-cols-1 md:grid-cols-2">
              {paginatedItems.map((item: any) => {
                const contractId = item.contract?.id;
                const clientBankInfo = item.client
                  ? {
                      banco: item.client.banco,
                      agencia: item.client.agencia,
                      conta: item.client.conta,
                      chave_pix: item.client.chave_pix,
                      tipo_chave_pix: item.client.tipo_chave_pix
                    }
                  : undefined;

                const simulationResult = item.simulation
                  ? {
                      banco: item.simulation.banks?.[0]?.banco || "",
                      valorLiberado: item.simulation.totals.liberadoTotal,
                      valorParcela: item.simulation.totals.valorParcelaTotal,
                      coeficiente: parseFloat(item.simulation.coeficiente || "0"),
                      saldoDevedor: item.simulation.totals.saldoTotal,
                      valorTotalFinanciado: item.simulation.totals.totalFinanciado,
                      seguroObrigatorio: item.simulation.totals.seguroObrigatorio || 0,
                      valorLiquido: item.simulation.totals.valorLiquido,
                      custoConsultoria: item.simulation.totals.custoConsultoria,
                      // Se tem contrato efetivado, usar consultoria_liquida do contrato (pode ter sido ajustada)
                      // Senão, usar valor calculado da simulação
                      custoConsultoriaLiquido:
                        item.contract?.consultoria_liquida ||
                        item.simulation.totals.custoConsultoriaLiquido ||
                        item.simulation.totals.custoConsultoria * 0.86,
                      liberadoCliente: item.simulation.totals.liberadoCliente,
                      percentualConsultoria: item.simulation.percentualConsultoria,
                      taxaJuros: 1.99,
                      prazo: item.simulation.prazo
                    }
                  : undefined;

                const cardStatus = (() => {
                  if (item.status === "caso_cancelado") return "caso_cancelado";
                  if (item.status === "contrato_cancelado") return "contrato_cancelado";
                  if (item.status === "contrato_efetivado") return "contrato_efetivado";
                  if (item.status === "financeiro_pendente") return "financeiro_pendente";
                  if (item.status === "fechamento_aprovado") return "fechamento_aprovado";
                  if (item.contract) return "disbursed";
                  return "approved";
                })() as "pending" | "approved" | "disbursed" | "overdue" | "financeiro_pendente" | "contrato_efetivado" | "fechamento_aprovado" | "encerrado" | "caso_cancelado" | "contrato_cancelado";

                return (
                  <FinanceCard
                    key={item.id}
                    id={item.id}
                    clientName={item.client?.name || `Cliente ${item.id}`}
                    totalAmount={item.contract?.total_amount || item.simulation?.totals.liberadoTotal || 0}
                    installments={item.contract?.installments || item.simulation?.prazo || 0}
                    status={cardStatus}
                    dueDate={new Date(Date.now() + 30 * 24 * 60 * 60 * 1000).toISOString()}
                    simulationResult={simulationResult}
                    onDisburse={handleDisburse}
                    onCancel={contractId ? () => handleCancel(contractId) : undefined}
                    onReopen={handleReopen}
                    onReturnToCalculista={handleReturnToCalculista}
                    onCancelCase={handleCancelCase}
                    clientBankInfo={clientBankInfo}
                    attachments={item.contract?.attachments || item.attachments || []}
                    onUploadAttachment={createUploadHandler(contractId, item.id)}
                    isUploadingAttachment={uploadingContractId === contractId}
                    onDownloadAttachment={(attachmentId: number, filename?: string) => {
                      const baseUrl = process.env.NEXT_PUBLIC_API_BASE_URL || '/api';
                      const downloadUrl = `${baseUrl}/cases/${item.id}/attachments/${attachmentId}/download`;

                      const link = document.createElement('a');
                      link.href = downloadUrl;
                      link.download = filename || 'anexo';
                      link.target = '_blank';
                      document.body.appendChild(link);
                      link.click();
                      document.body.removeChild(link);
                    }}
                    caseDetails={{
                      cpf: item.client?.cpf,
                      matricula: item.client?.matricula,
                      created_at: item.created_at
                    }}
                    fullCaseDetails={selectedCaseId === item.id ? fullCaseDetails : undefined}
                    onLoadFullDetails={handleLoadFullDetails}
                    availableUsers={users}
                    assignedUserId={item.assigned_user_id}
                  />
                );
              })}
            </div>

            {/* Paginação */}
            {totalItems > pageSize && (
              <Pagination
                currentPage={page}
                totalPages={itemsTotalPages}
                totalItems={totalItems}
                itemsPerPage={pageSize}
                onPageChange={setPage}
                onItemsPerPageChange={size => {
                  setPageSize(size);
                  setPage(1);
                }}
                itemsPerPageOptions={[10, 20, 50]}
              />
            )}
          </>
        ) : (
          <Card className="p-12 text-center border-dashed">
            <p className="text-lg text-muted-foreground">✨ Nenhum atendimento encontrado</p>
            <p className="text-sm text-muted-foreground mt-1">
              {statusFilter.length > 0 || searchTerm ? "Tente ajustar os filtros" : "Todos os atendimentos financeiros foram processados."}
            </p>
          </Card>
        )}
      </div>

      {/* Gestão de Receitas e Despesas */}
      <Card className="p-6">
        <div className="space-y-4">
          <div className="flex items-center justify-between">
            <h3 className="text-lg font-semibold">Receitas e Despesas</h3>
            <div className="flex items-center gap-3">
              <Button size="sm" variant="outline" onClick={handleRefreshTransactions} className="gap-2">
                <RefreshCw className="h-4 w-4" />
                Atualizar
              </Button>
              <Button size="sm" variant="outline" onClick={exportToCSV} className="gap-2">
                <Download className="h-4 w-4" />
                Exportar CSV
              </Button>
              <Button
                onClick={() => {
                  setEditingIncome(null);
                  setShowIncomeModal(true);
                }}
                variant="outline"
                className="flex items-center gap-2"
              >
                <Plus className="h-4 w-4" />
                Receita
              </Button>
              <Button
                onClick={() => {
                  setEditingExpense(null);
                  setShowExpenseModal(true);
                }}
                variant="outline"
                className="flex items-center gap-2"
              >
                <Plus className="h-4 w-4" />
                Despesa
              </Button>
            </div>
          </div>

          <Tabs value={transactionType || "todas"} onValueChange={v => setTransactionType(v === "todas" ? "" : v)}>
            <TabsList className="grid w-full grid-cols-3">
              <TabsTrigger value="todas">Todas</TabsTrigger>
              <TabsTrigger value="receita">Receitas</TabsTrigger>
              <TabsTrigger value="despesa">Despesas</TabsTrigger>
            </TabsList>
          </Tabs>

          {/* Campo de busca */}
          <div className="relative">
            <Search className="absolute left-3 top-1/2 -translate-y-1/2 h-4 w-4 text-muted-foreground" />
            <input
              type="text"
              placeholder="Buscar por nome ou CPF..."
              value={transactionSearchTerm}
              onChange={(e) => {
                setTransactionSearchTerm(e.target.value);
                setPage(1); // Reset para primeira página ao buscar
              }}
              className="w-full pl-10 pr-4 py-2 rounded-md border border-input bg-background text-sm focus:outline-none focus:ring-2 focus:ring-primary"
            />
            {transactionSearchTerm && (
              <button
                onClick={() => {
                  setTransactionSearchTerm("");
                  setPage(1);
                }}
                className="absolute right-3 top-1/2 -translate-y-1/2 text-muted-foreground hover:text-foreground"
              >
                <X className="h-4 w-4" />
              </button>
            )}
          </div>

          {/* Tabela unificada */}
          {loadingTransactions ? (
            <div className="text-center py-12">
              <div className="flex flex-col items-center gap-3">
                <div className="animate-spin rounded-full h-8 w-8 border-b-2 border-primary" />
                <p className="text-muted-foreground">Carregando transações...</p>
              </div>
            </div>
          ) : transactions.length > 0 ? (
            <>
              <div className="rounded-lg border bg-card shadow-sm">
                <div className="overflow-x-auto">
                  <table className="w-full">
                    <thead>
                      <tr className="border-b bg-muted/50">
                        <th className="text-left p-4 font-semibold text-sm">Data</th>
                        <th className="text-left p-4 font-semibold text-sm">Tipo</th>
                        <th className="text-left p-4 font-semibold text-sm">Descrição</th>
                        <th className="text-left p-4 font-semibold text-sm">CPF</th>
                        <th className="text-left p-4 font-semibold text-sm">Atendente</th>
                        <th className="text-left p-4 font-semibold text-sm">Categoria</th>
                        <th className="text-right p-4 font-semibold text-sm">Valor</th>
                        <th className="text-center p-4 font-semibold text-sm">Ações</th>
                      </tr>
                    </thead>
                    <tbody>
                      {paginatedTransactions.map((transaction: any) => (
                        <tr key={transaction.id} className="border-b last:border-0 hover:bg-muted/30 transition-colors">
                          <td className="p-4 text-sm whitespace-nowrap">
                            <div className="flex items-center gap-2">
                              <Calendar className="h-4 w-4 text-muted-foreground" />
                              {new Date(transaction.date).toLocaleDateString("pt-BR")}
                            </div>
                          </td>
                          <td className="p-4">
                            <span
                              className={`inline-flex items-center gap-1 px-3 py-1 text-xs font-medium rounded-full whitespace-nowrap ${
                                transaction.type === "receita"
                                  ? "bg-success/10 text-success border border-success/20"
                                  : "bg-danger/10 text-danger border border-danger/20"
                              }`}
                            >
                              {transaction.type === "receita" ? (
                                <>
                                  <TrendingUp className="h-3 w-3" />
                                  Receita
                                </>
                              ) : (
                                <>
                                  <TrendingDown className="h-3 w-3" />
                                  Despesa
                                </>
                              )}
                            </span>
                          </td>
                          <td className="p-4 text-sm">
                            {transaction.client_name ? (
                              <div className="flex items-center gap-2">
                                <User className="h-4 w-4 text-muted-foreground" />
                                <span className="font-medium">
                                  {transaction.type === "receita" ? "REC - " : "DES - "}
                                  {transaction.client_name}
                                </span>
                              </div>
                            ) : transaction.name ? (
                              <div className="flex items-center gap-2">
                                <FileText className="h-4 w-4 text-muted-foreground" />
                                <span className="font-medium text-muted-foreground italic">
                                  {transaction.type === "receita" ? "REC - " : "DES - "}
                                  {transaction.name}
                                </span>
                              </div>
                            ) : (
                              <span className="text-muted-foreground">-</span>
                            )}
                          </td>
                          <td className="p-4 text-sm font-mono">
                            {transaction.client_cpf ? (
                              <span className="text-muted-foreground">
                                {transaction.client_cpf.replace(/(\d{3})(\d{3})(\d{3})(\d{2})/, "$1.$2.$3-$4")}
                              </span>
                            ) : (
                              <span className="text-muted-foreground">-</span>
                            )}
                          </td>
                          <td className="p-4 text-sm">
                            {transaction.agent_name ? <span className="font-medium">{transaction.agent_name}</span> : <span className="text-muted-foreground">-</span>}
                          </td>
                          <td className="p-4 text-sm">
                            <span className="inline-flex items-center gap-1 px-2 py-1 bg-muted/50 rounded-md text-xs border">
                              <Receipt className="h-3 w-3" />
                              {transaction.category}
                            </span>
                          </td>
                          <td className={`p-4 text-right font-semibold whitespace-nowrap ${transaction.type === "receita" ? "text-success" : "text-danger"}`}>
                            R$ {transaction.amount.toLocaleString("pt-BR", { minimumFractionDigits: 2 })}
                          </td>
                          <td className="p-4">
                            <div className="flex items-center justify-center gap-1">
                              <Button
                                size="sm"
                                variant="ghost"
                                onClick={() => handleEditTransaction(transaction)}
                                className="h-8 w-8 p-0"
                                title="Editar"
                              >
                                <Edit className="h-4 w-4" />
                              </Button>
                              <Button
                                size="sm"
                                variant="ghost"
                                onClick={() => handleDeleteTransaction(transaction)}
                                className="h-8 w-8 p-0 text-danger hover:text-danger hover:bg-danger/10"
                                title="Excluir"
                              >
                                <Trash2 className="h-4 w-4" />
                              </Button>
                            </div>
                          </td>
                        </tr>
                      ))}
                    </tbody>
                  </table>
                </div>
              </div>

              {/* Paginação tabela */}
              <div className="flex items-center justify-between px-4 py-3 border-t">
                <div className="flex items-center gap-2">
                  <span className="text-sm text-muted-foreground">Linhas por página:</span>
                  <select
                    value={pageSize}
                    onChange={e => {
                      setPageSize(Number(e.target.value));
                      setPage(1);
                    }}
                    className="border rounded-md px-2 py-1 text-sm bg-background"
                  >
                    <option value={5}>5</option>
                    <option value={10}>10</option>
                    <option value={20}>20</option>
                    <option value={50}>50</option>
                  </select>
                  <span className="text-sm text-muted-foreground ml-4">
                    Mostrando {(page - 1) * pageSize + 1} - {Math.min(page * pageSize, transactions.length)} de {transactions.length}
                  </span>
                </div>

                <div className="flex items-center gap-2">
                  <Button size="sm" variant="outline" onClick={() => setPage(page - 1)} disabled={page === 1}>
                    Anterior
                  </Button>
                  <span className="text-sm">Página {page} de {transactionsTotalPages || 1}</span>
                  <Button size="sm" variant="outline" onClick={() => setPage(page + 1)} disabled={page >= transactionsTotalPages}>
                    Próxima
                  </Button>
                </div>
              </div>
            </>
          ) : (
            <div className="text-center py-8 text-muted-foreground rounded-lg border border-dashed">
              <p>Nenhuma transação encontrada</p>
              <p className="text-sm mt-1">
                {transactionSearchTerm
                  ? "Tente ajustar o termo de busca"
                  : "Adicione receitas ou despesas para começar"}
              </p>
            </div>
          )}
        </div>
      </Card>

      {/* Modal Despesas */}
      <ExpenseModal
        isOpen={showExpenseModal}
        onClose={() => {
          setShowExpenseModal(false);
          setEditingExpense(null);
        }}
        onSubmit={(data, files) => saveExpenseMutation.mutate({ data, files })}
        onDownloadAttachment={expenseId => {
          downloadExpenseAttachment.mutate(expenseId, {
            onSuccess: response => {
              const url = window.URL.createObjectURL(new Blob([response.data]));
              const link = document.createElement("a");
              link.href = url;
              // Extrair nome do arquivo do header e remover aspas
              const contentDisposition = response.headers["content-disposition"];
              const filenameMatch = contentDisposition?.match(/filename="?([^"]+)"?/);
              link.download = filenameMatch?.[1] || "anexo.pdf";
              link.click();
              window.URL.revokeObjectURL(url);
            }
          });
        }}
        onDeleteAttachment={expenseId => {
          if (confirm("Deseja realmente remover este anexo?")) {
            deleteExpenseAttachment.mutate(expenseId, {
              onSuccess: () => {
                toast.success("Anexo removido!");
                queryClient.invalidateQueries({ queryKey: ["transactions"] });
              }
            });
          }
        }}
        initialData={editingExpense}
        loading={saveExpenseMutation.isPending}
      />

      {/* Modal Receitas */}
      <IncomeModal
        isOpen={showIncomeModal}
        onClose={() => {
          setShowIncomeModal(false);
          setEditingIncome(null);
        }}
        onSubmit={(data, files) => saveIncomeMutation.mutate({ data, files })}
        availableUsers={users}
        onDownloadAttachment={incomeId => {
          downloadIncomeAttachment.mutate(incomeId, {
            onSuccess: response => {
              const url = window.URL.createObjectURL(new Blob([response.data]));
              const link = document.createElement("a");
              link.href = url;
              // Extrair nome do arquivo do header e remover aspas
              const contentDisposition = response.headers["content-disposition"];
              const filenameMatch = contentDisposition?.match(/filename="?([^"]+)"?/);
              link.download = filenameMatch?.[1] || "anexo.pdf";
              link.click();
              window.URL.revokeObjectURL(url);
            }
          });
        }}
        onDeleteAttachment={incomeId => {
          if (confirm("Deseja realmente remover este anexo?")) {
            deleteIncomeAttachment.mutate(incomeId, {
              onSuccess: () => {
                toast.success("Anexo removido!");
                queryClient.invalidateQueries({ queryKey: ["transactions"] });
              }
            });
          }
        }}
        initialData={editingIncome}
        loading={saveIncomeMutation.isPending}
      />

      {/* Modal Detalhes do Contrato/Atendimento */}
      {/* ... (mantido igual ao seu, sem alterações estruturais) ... */}

      {/* Modal: anexos de transação */}
      {selectedTransaction && (
        <AttachmentsModalWrapper
          transaction={selectedTransaction}
          isOpen={showAttachmentsModal}
          onClose={() => {
            setShowAttachmentsModal(false);
            setSelectedTransaction(null);
          }}
        />
      )}

      {/* Modal FinanceCard — corrigido */}
      {showFinanceCardModal && financeCardDetails && (
        <div
          className="fixed inset-0 bg-black/50 flex items-center justify-center z-50 p-4"
          onClick={() => {
            setShowFinanceCardModal(false);
            setFinanceCardCaseId(null);
          }}
        >
          <div
            className="bg-background rounded-lg shadow-lg max-w-4xl w-full max-h-[90vh] overflow-y-auto"
            onClick={e => e.stopPropagation()}
          >
            <div className="flex justify-end p-3">
              <Button
                size="sm"
                variant="ghost"
                onClick={() => {
                  setShowFinanceCardModal(false);
                  setFinanceCardCaseId(null);
                }}
              >
                <X className="h-4 w-4 mr-1" /> Fechar
              </Button>
            </div>

            <FinanceCard
              id={financeCardDetails.id}
              clientName={financeCardDetails.client?.name || `Cliente ${financeCardDetails.id}`}
              clientCpf={financeCardDetails.client?.cpf || ""}
              status={financeCardDetails.status}
              simulationResult={
                financeCardDetails.simulation
                  ? {
                      banco: financeCardDetails.simulation.banks_json?.[0]?.banco || "",
                      valorLiberado: financeCardDetails.simulation.totals?.liberadoTotal || 0,
                      valorParcela: financeCardDetails.simulation.totals?.valorParcelaTotal || 0,
                      coeficiente: parseFloat(financeCardDetails.simulation.coeficiente || "0"),
                      saldoDevedor: financeCardDetails.simulation.totals?.saldoTotal || 0,
                      valorTotalFinanciado: financeCardDetails.simulation.totals?.totalFinanciado || 0,
                      seguroObrigatorio: financeCardDetails.simulation.seguro || 0,
                      valorLiquido: financeCardDetails.simulation.totals?.valorLiquido || 0,
                      custoConsultoria: financeCardDetails.simulation.totals?.custoConsultoria || 0,
                      // Se tem contrato efetivado, usar consultoria_liquida do contrato (pode ter sido ajustada)
                      custoConsultoriaLiquido:
                        financeCardDetails.contract?.consultoria_liquida ||
                        financeCardDetails.simulation.totals?.custoConsultoriaLiquido ||
                        0,
                      liberadoCliente: financeCardDetails.simulation.totals?.liberadoCliente || 0,
                      percentualConsultoria: financeCardDetails.simulation.percentual_consultoria || 0,
                      taxaJuros: 1.99,
                      prazo: financeCardDetails.simulation.prazo || 0
                    }
                  : undefined
              }
              clientBankInfo={
                financeCardDetails.client
                  ? {
                      banco: financeCardDetails.client.banco,
                      agencia: financeCardDetails.client.agencia,
                      conta: financeCardDetails.client.conta,
                      chave_pix: financeCardDetails.client.chave_pix,
                      tipo_chave_pix: financeCardDetails.client.tipo_chave_pix
                    }
                  : undefined
              }
              attachments={financeCardDetails.contract?.attachments || financeCardDetails.attachments || []}
              onDisburse={handleDisburse}
              onDownloadAttachment={handleDownloadCaseAttachment}
              caseDetails={{
                cpf: financeCardDetails.client?.cpf,
                matricula: financeCardDetails.client?.matricula,
                created_at: financeCardDetails.created_at
              }}
              fullCaseDetails={financeCardDetails}
              availableUsers={users}
              assignedUserId={financeCardDetails.assigned_user_id}
            />
          </div>
        </div>
      )}
    </div>
  );
}<|MERGE_RESOLUTION|>--- conflicted
+++ resolved
@@ -503,11 +503,7 @@
   // Função para download de anexos do caso
   const handleDownloadCaseAttachment = (attachmentId: number, filename?: string) => {
     if (!financeCardCaseId) return;
-<<<<<<< HEAD
-    
-=======
-
->>>>>>> d0a9b42d
+
     const baseUrl = process.env.NEXT_PUBLIC_API_BASE_URL || '/api';
     const downloadUrl = `${baseUrl}/cases/${financeCardCaseId}/attachments/${attachmentId}/download`;
     
